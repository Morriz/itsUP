accessLog:
  filePath: /var/log/traefik/access.log
  format: json
log:
  # level: INFO
  level: DEBUG

api:
  insecure: false
  dashboard: true
  debug: true

certificatesResolvers:
  letsencrypt:
    acme:
{%- if le_staging %}    
      caServer: https://acme-staging-v02.api.letsencrypt.org/directory
{%- endif %}
      email: {{ le_email }}
      storage: /etc/acme/acme.json
      tlsChallenge: {}

entryPoints:
  web:
    address: ':8080'
    forwardedHeaders:
      trustedIPs:
        - 172.0.0.0/8
{%- for ip in trusted_ips_cidrs %}
        - {{ ip }}
{%- endfor %}
    proxyProtocol:
      trustedIPs:
        - 127.0.0.1/32
{%- for ip in trusted_ips_cidrs %}
        - {{ ip }}
{%- endfor %}
  web-secure:
    address: ':8443'
    http3:
      advertisedPort: 8443
    forwardedHeaders:
      trustedIPs:
        - 172.0.0.0/8
{%- for ip in trusted_ips_cidrs %}
        - {{ ip }}
{%- endfor %}
    proxyProtocol:
      trustedIPs:
        - 127.0.0.1/32
{%- for ip in trusted_ips_cidrs %}
        - {{ ip }}
{%- endfor %}
    http:
      middlewares:
        - default-headers@file
        - rate-limit@file
{%- if plugin_registry.crowdsec.enabled %}
        - crowdsec@file
{%- endif %}

{%- for p in projects %}
  {%- for s in p.services %}
    {%- for i in s.ingress %}
      {%- set protocol = Protocol(i.protocol).value %}
      {%- set router = Router(i.router).value %}
  {{ router }}-{{ i.hostport }}:
    address: ':{{ i.hostport }}/{{ protocol }}'
    forwardedHeaders:
      trustedIPs:
        - 127.0.0.1/32
      {%- for ip in trusted_ips_cidrs %}
        - {{ ip }}
      {%- endfor %}
    proxyProtocol:
      trustedIPs:
        - 127.0.0.1/32
      {%- for ip in trusted_ips_cidrs %}
        - {{ ip }}
      {%- endfor %}
    {%- endfor %}
  {%- endfor %}
{%- endfor %}

{%- if has_plugins %}  
experimental:
  plugins:
  {%- if plugin_registry.crowdsec.enabled %}
    {%- set p = plugin_registry.crowdsec %}
    bouncer:
      modulename: github.com/maxlerebourg/crowdsec-bouncer-traefik-plugin
      version: {{ p.version }}
  {%- endif %}
{%- endif %}

global:
  sendAnonymousUsage: true

<<<<<<< HEAD
=======
log:
  level: DEBUG
>>>>>>> 35ba9091

providers:
  docker:
    exposedByDefault: false
    endpoint: tcp://dockerproxy:2375
    network: default
  file:
    directory: /etc/traefik/dynamic/
    watch: true<|MERGE_RESOLUTION|>--- conflicted
+++ resolved
@@ -96,12 +96,6 @@
 global:
   sendAnonymousUsage: true
 
-<<<<<<< HEAD
-=======
-log:
-  level: DEBUG
->>>>>>> 35ba9091
-
 providers:
   docker:
     exposedByDefault: false
